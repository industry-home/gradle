/*
 * Copyright 2009 the original author or authors.
 *
 * Licensed under the Apache License, Version 2.0 (the "License");
 * you may not use this file except in compliance with the License.
 * You may obtain a copy of the License at
 *
 *      http://www.apache.org/licenses/LICENSE-2.0
 *
 * Unless required by applicable law or agreed to in writing, software
 * distributed under the License is distributed on an "AS IS" BASIS,
 * WITHOUT WARRANTIES OR CONDITIONS OF ANY KIND, either express or implied.
 * See the License for the specific language governing permissions and
 * limitations under the License.
 */
package org.gradle.launcher;

import org.gradle.StartParameter;
import org.gradle.api.logging.Logger;
import org.gradle.api.logging.Logging;
import org.gradle.gradleplugin.userinterface.swing.standalone.BlockingApplication;
import org.gradle.initialization.CommandLine2StartParameterConverter;
import org.gradle.initialization.DefaultCommandLine2StartParameterConverter;
import org.gradle.util.GradleVersion;

<<<<<<< HEAD
import java.io.File;
=======
import java.io.PrintStream;
>>>>>>> 2e486e69

/**
 * @author Hans Dockter
 */
public class Main {
    private static final Logger LOGGER = Logging.getLogger(Main.class);

    private final String[] args;
    private BuildCompleter buildCompleter = new ProcessExitBuildCompleter();
    private CommandLine2StartParameterConverter parameterConverter = new DefaultCommandLine2StartParameterConverter();

    public Main(String[] args) {
        this.args = args;
    }

    public static void main(String[] args) {
        new Main(args).execute();
    }

    void setBuildCompleter(BuildCompleter buildCompleter) {
        this.buildCompleter = buildCompleter;
    }

    public void setParameterConverter(CommandLine2StartParameterConverter parameterConverter) {
        this.parameterConverter = parameterConverter;
    }

<<<<<<< HEAD
    public void execute() throws Exception {
=======
    public void execute() {
        Clock buildTimeClock = new Clock();

>>>>>>> 2e486e69
        StartParameter startParameter = null;

        try {
            startParameter = parameterConverter.convert(args);
        } catch (Exception e) {
            System.err.println(e.getMessage());
            showUsage(System.err);
            buildCompleter.exit(e);
        }

        if (startParameter.isShowHelp()) {
            showUsage(System.out);
            buildCompleter.exit(null);
        }

        if (startParameter.isShowVersion()) {
            System.out.println(new GradleVersion().prettyPrint());
            buildCompleter.exit(null);
        }

        try {
            if (startParameter.isLaunchGUI()) {
                BlockingApplication.launchAndBlock();
            } else if (startParameter.isForeground()) {
                GradleDaemon.main(args);
            } else if (startParameter.isNoDaemon()) {
                GradleDaemon.build(new File(System.getProperty("user.dir")), args);
            } else if (startParameter.isStopDaemon()) {
                GradleDaemon.stop();
            } else {
                GradleDaemon.clientMain(new File(System.getProperty("user.dir")), args);
            }
        } catch (Throwable throwable) {
            throwable.printStackTrace();
            buildCompleter.exit(throwable);
        }
        buildCompleter.exit(null);
    }

    private void showUsage(PrintStream out) {
        String appName = System.getProperty("org.gradle.appname", "gradle");
        out.println();
        out.format("USAGE: %s [option...] [task...]%n", appName);
        out.println();
        parameterConverter.showHelp(out);
    }

    public interface BuildCompleter {
        void exit(Throwable failure);
    }

    private static class ProcessExitBuildCompleter implements BuildCompleter {
        public void exit(Throwable failure) {
            System.exit(failure == null ? 0 : 1);
        }
    }
}<|MERGE_RESOLUTION|>--- conflicted
+++ resolved
@@ -23,11 +23,8 @@
 import org.gradle.initialization.DefaultCommandLine2StartParameterConverter;
 import org.gradle.util.GradleVersion;
 
-<<<<<<< HEAD
 import java.io.File;
-=======
 import java.io.PrintStream;
->>>>>>> 2e486e69
 
 /**
  * @author Hans Dockter
@@ -55,13 +52,7 @@
         this.parameterConverter = parameterConverter;
     }
 
-<<<<<<< HEAD
-    public void execute() throws Exception {
-=======
     public void execute() {
-        Clock buildTimeClock = new Clock();
-
->>>>>>> 2e486e69
         StartParameter startParameter = null;
 
         try {
