/*
 * Copyright 2013 the original author or authors.
 *
 * Licensed under the Apache License, Version 2.0 (the "License");
 * you may not use this file except in compliance with the License.
 * You may obtain a copy of the License at
 *
 *      http://www.apache.org/licenses/LICENSE-2.0
 *
 * Unless required by applicable law or agreed to in writing, software
 * distributed under the License is distributed on an "AS IS" BASIS,
 * WITHOUT WARRANTIES OR CONDITIONS OF ANY KIND, either express or implied.
 * See the License for the specific language governing permissions and
 * limitations under the License.
 */

package org.gradle.nativebinaries.toolchain.internal.msvcpp

import org.gradle.internal.os.OperatingSystem
import org.gradle.test.fixtures.file.TestDirectoryProvider
import org.gradle.test.fixtures.file.TestNameTestDirectoryProvider
import spock.lang.Specification

class DefaultVisualStudioLocatorTest extends Specification {
    TestDirectoryProvider testDirectoryProvider = new TestNameTestDirectoryProvider()
    final OperatingSystem operatingSystem = Stub(OperatingSystem) {
        isWindows() >> true
        getExecutableName(_ as String) >> { String exeName -> exeName }
        findInPath("cl.exe") >> file('VisualStudio/VC/bin/cl.exe')
    }
    final VisualStudioLocator visualStudioLocator = new DefaultVisualStudioLocator(operatingSystem)

    def "visual studio not found when executables do not exist"() {
        when:
        def visualStudioLocation = visualStudioLocator.locateDefaultVisualStudio()

        then:
        !visualStudioLocation.available
        visualStudioLocation.result == null
<<<<<<< HEAD

        and:
        !windowsSdkLocation.available
        windowsSdkLocation.result == null
=======
>>>>>>> 638e4d4b
    }

    def "locates visual studio installation based on executables in path"() {
        when:
        createFile('VisualStudio/VC/bin/cl.exe')

        and:
        def visualStudioLocation = visualStudioLocator.locateDefaultVisualStudio()

        then:
        visualStudioLocation.available
        visualStudioLocation.result == file('VisualStudio')
    }

<<<<<<< HEAD
    def "locates windows SDK based on executables in path"() {
        when:
        createFile('SDK/bin/rc.exe')
        createFile('SDK/lib/kernel32.lib')

        and:
        def windowsSdkLocation = visualStudioLocator.locateDefaultWindowsSdk()

        then:
        windowsSdkLocation.available
        windowsSdkLocation.result == file('SDK')
    }

=======
>>>>>>> 638e4d4b
    def file(String name) {
        testDirectoryProvider.testDirectory.file(name)
    }

    def createFile(String name) {
        file(name).createFile()
    }
}<|MERGE_RESOLUTION|>--- conflicted
+++ resolved
@@ -37,13 +37,6 @@
         then:
         !visualStudioLocation.available
         visualStudioLocation.result == null
-<<<<<<< HEAD
-
-        and:
-        !windowsSdkLocation.available
-        windowsSdkLocation.result == null
-=======
->>>>>>> 638e4d4b
     }
 
     def "locates visual studio installation based on executables in path"() {
@@ -58,22 +51,6 @@
         visualStudioLocation.result == file('VisualStudio')
     }
 
-<<<<<<< HEAD
-    def "locates windows SDK based on executables in path"() {
-        when:
-        createFile('SDK/bin/rc.exe')
-        createFile('SDK/lib/kernel32.lib')
-
-        and:
-        def windowsSdkLocation = visualStudioLocator.locateDefaultWindowsSdk()
-
-        then:
-        windowsSdkLocation.available
-        windowsSdkLocation.result == file('SDK')
-    }
-
-=======
->>>>>>> 638e4d4b
     def file(String name) {
         testDirectoryProvider.testDirectory.file(name)
     }
