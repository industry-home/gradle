The Gradle team is excited to announce Gradle @version@.

This release features [1](), [2](), ... [n](), and more.

We would like to thank the following community contributors to this release of Gradle:
<!-- 
Include only their name, impactful features should be called out separately below.
 [Some person](https://github.com/some-person)
-->
[Andrew K.](https://github.com/miokowpak),
[Semyon Levin](https://github.com/remal),
[wreulicke](https://github.com/wreulicke),
[John Rodriguez](https://github.com/jrodbx),
and [Ivo Anjo](https://github.com/ivoanjo).

<!-- 
## 1

details of 1

## 2

details of 2

<<<<<<< HEAD
Gradle now allows you to register an _artifact transform_ to do just that, by hooking into the dependency management resolution engine.
You can specify that whenever an obfuscated JAR is requested but can’t be found, Gradle should run an artifact transform that performs the obfuscation and makes the resulting artifact available transparently to the build.
 
For more information have a look at the [user manual](userguide/dependency_management_attribute_based_matching.html#sec:abm_artifact_transforms).
=======
## n
-->
>>>>>>> 3afe9a61

## Substitute closed Eclipse projects in Buildship

Closed gradle projects in an eclipse workspace can now be substituted for their respective jar files. In addition to this 
those jars can now be built during Buildship eclipse model synchronization.

The upcoming version of Buildship is required to take advantage of this behavior.

## Upgrade Instructions

Switch your build to use Gradle @version@ by updating your wrapper:

`./gradlew wrapper --gradle-version=@version@`

See the [Gradle 5.x upgrade guide](userguide/upgrading_version_5.html#changes_@baseVersion@) to learn about deprecations, breaking changes and other considerations when upgrading to Gradle @version@.

<!-- Do not add breaking changes or deprecations here! Add them to the upgrade guide instead. --> 

## Improvements for plugin authors

### Task dependencies are honored for `@Input` properties of type `Property`

TBD - honors dependencies on `@Input` properties.

### Property methods

TBD - added `getLocationOnly()`. 

## Building native software with Gradle

All new C++ documentations including new user manual chapters for [building](userguide/building_cpp_projects.html) and [testing](userguide/cpp_testing.html) C++ projects, [DSL reference for C++ components](dsl/index.html#N10808), [C++ plugins reference chapters](userguide/plugin_reference.html#native_languages) and [Visual Studio and Xcode IDE plugins reference chapters](userguide/plugin_reference.html#ide_integration).
The [C++ guides](https://gradle.org/guides/?q=Native) were also improved to reflect all the new features available to C++ developers.
See more information about the [Gradle native project](https://github.com/gradle/gradle-native/blob/master/docs/RELEASE-NOTES.md#changes-included-in-gradle-55).

<<<<<<< HEAD
## Improved Eclipse project name deduplication in Buildship

When importing Gradle Eclipse projects into Buildship, the current Eclipse workpace state is taken into account. This allows Gradle to import/synchronize in Eclipse workspaces that include
non-Gradle projects that conflict with project names in the imported project.

The upcoming 3.1.1 version of Buildship is required to take advantage of this behavior.

Contributed by [Christian Fränkel](https://github.com/fraenkelc)

## Gradle Kotlin DSL compiler upgraded to Kotlin 1.3.31

The Gradle Kotlin DSL embedded Kotlin compiler has been upgraded from version `1.2.21` to version `1.3.31`, please refer to the [Kotlin 1.3.30 release blog entry](https://blog.jetbrains.com/kotlin/2019/04/kotlin-1-3-30-released/) and the [Kotlin 1.3.31 GitHub release notes](https://github.com/JetBrains/kotlin/releases/tag/v1.3.31) for details.

## `ObjectFactory` methods for creating domain object collections in plugins

The [`ObjectFactory`](javadoc/org/gradle/api/model/ObjectFactory.html) now has methods for creating [`NamedDomainObjectContainer`](javadoc/org/gradle/api/NamedDomainObjectContainer.html) and [`DomainObjectSet`](javadoc/org/gradle/api/DomainObjectSet.html).

Previously, it was only possible to create a domain object collection by using the APIs provided by a `Project`. Any place where a `ObjectFactory` is available can now create a domain object collection. 

=======
>>>>>>> 3afe9a61
## Promoted features
Promoted features are features that were incubating in previous versions of Gradle but are now supported and subject to backwards compatibility.
See the User Manual section on the “[Feature Lifecycle](userguide/feature_lifecycle.html)” for more information.

The following are the features that have been promoted in this Gradle release.

<!--
### Example promoted
-->

## Incubating support for Groovy compilation avoidance

Gradle now supports experimental compilation avoidance for Groovy. 
This accelerates Groovy compilation by avoiding re-compiling dependent projects if only non-ABI changes are detected.
See [Groovy compilation avoidance](userguide/groovy_plugin.html#sec:groovy_compilation_avoidance) for more details.

## Fixed issues

## Known issues

Known issues are problems that were discovered post release that are directly related to changes made in this release.

## External contributions

We love getting contributions from the Gradle community. For information on contributing, please see [gradle.org/contribute](https://gradle.org/contribute).

## Reporting Problems

If you find a problem with this release, please file a bug on [GitHub Issues](https://github.com/gradle/gradle/issues) adhering to our issue guidelines. 
If you're not sure you're encountering a bug, please use the [forum](https://discuss.gradle.org/c/help-discuss).

We hope you will build happiness with Gradle, and we look forward to your feedback via [Twitter](https://twitter.com/gradle) or on [GitHub](https://github.com/gradle).<|MERGE_RESOLUTION|>--- conflicted
+++ resolved
@@ -22,15 +22,8 @@
 
 details of 2
 
-<<<<<<< HEAD
-Gradle now allows you to register an _artifact transform_ to do just that, by hooking into the dependency management resolution engine.
-You can specify that whenever an obfuscated JAR is requested but can’t be found, Gradle should run an artifact transform that performs the obfuscation and makes the resulting artifact available transparently to the build.
- 
-For more information have a look at the [user manual](userguide/dependency_management_attribute_based_matching.html#sec:abm_artifact_transforms).
-=======
 ## n
 -->
->>>>>>> 3afe9a61
 
 ## Substitute closed Eclipse projects in Buildship
 
@@ -65,28 +58,6 @@
 The [C++ guides](https://gradle.org/guides/?q=Native) were also improved to reflect all the new features available to C++ developers.
 See more information about the [Gradle native project](https://github.com/gradle/gradle-native/blob/master/docs/RELEASE-NOTES.md#changes-included-in-gradle-55).
 
-<<<<<<< HEAD
-## Improved Eclipse project name deduplication in Buildship
-
-When importing Gradle Eclipse projects into Buildship, the current Eclipse workpace state is taken into account. This allows Gradle to import/synchronize in Eclipse workspaces that include
-non-Gradle projects that conflict with project names in the imported project.
-
-The upcoming 3.1.1 version of Buildship is required to take advantage of this behavior.
-
-Contributed by [Christian Fränkel](https://github.com/fraenkelc)
-
-## Gradle Kotlin DSL compiler upgraded to Kotlin 1.3.31
-
-The Gradle Kotlin DSL embedded Kotlin compiler has been upgraded from version `1.2.21` to version `1.3.31`, please refer to the [Kotlin 1.3.30 release blog entry](https://blog.jetbrains.com/kotlin/2019/04/kotlin-1-3-30-released/) and the [Kotlin 1.3.31 GitHub release notes](https://github.com/JetBrains/kotlin/releases/tag/v1.3.31) for details.
-
-## `ObjectFactory` methods for creating domain object collections in plugins
-
-The [`ObjectFactory`](javadoc/org/gradle/api/model/ObjectFactory.html) now has methods for creating [`NamedDomainObjectContainer`](javadoc/org/gradle/api/NamedDomainObjectContainer.html) and [`DomainObjectSet`](javadoc/org/gradle/api/DomainObjectSet.html).
-
-Previously, it was only possible to create a domain object collection by using the APIs provided by a `Project`. Any place where a `ObjectFactory` is available can now create a domain object collection. 
-
-=======
->>>>>>> 3afe9a61
 ## Promoted features
 Promoted features are features that were incubating in previous versions of Gradle but are now supported and subject to backwards compatibility.
 See the User Manual section on the “[Feature Lifecycle](userguide/feature_lifecycle.html)” for more information.
